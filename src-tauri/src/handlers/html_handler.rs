--- conflicted
+++ resolved
@@ -67,7 +67,6 @@
 
     log::info!("Attempting to open HTML file: {}", file_path);
 
-<<<<<<< HEAD
     // Try shell::open first with direct path
     match shell::open(&app_handle.shell_scope(), file_path.clone(), None) {
         Ok(_) => {
@@ -103,16 +102,6 @@
             log::info!("Successfully opened file with system open command: {}", file_path);
         }
     }
-=======
-    // Open the file in browser using system command
-    Command::new("open")
-        .arg(&file_path)
-        .spawn()
-        .map_err(|e| ApiError {
-            message: format!("Failed to open HTML file: {}", e),
-            code: Some("BROWSER_OPEN_ERROR".to_string()),
-        })?;
->>>>>>> 667e0ba2
 
     log::info!("Successfully opened HTML file in browser: {}", file_path);
     Ok(file_path)
@@ -180,7 +169,6 @@
 pub async fn open_html_file(file_path: String, app_handle: AppHandle) -> ApiResult<()> {
     log::info!("Attempting to open HTML file: {}", file_path);
 
-<<<<<<< HEAD
     // Try shell::open first with direct path
     match shell::open(&app_handle.shell_scope(), file_path.clone(), None) {
         Ok(_) => {
@@ -216,16 +204,6 @@
             log::info!("Successfully opened file with system open command: {}", file_path);
         }
     }
-=======
-    // Open the file in browser using system command
-    Command::new("open")
-        .arg(&file_path)
-        .spawn()
-        .map_err(|e| ApiError {
-            message: format!("Failed to open HTML file: {}", e),
-            code: Some("FILE_OPEN_ERROR".to_string()),
-        })?;
->>>>>>> 667e0ba2
 
     log::info!("Successfully opened HTML file: {}", file_path);
     Ok(())
